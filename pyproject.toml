--- conflicted
+++ resolved
@@ -25,12 +25,9 @@
 TakeTheTime = "^0.3.1"
 pymongo = {version = "^3.10.0", optional = true}
 strict-rfc3339 = "^0.7"
-<<<<<<< HEAD
 tomlkit = "^0.6.0"
 deprecation = "^2.0.7"
-=======
 timeslot = "*"
->>>>>>> aa14c8bd
 
 [tool.poetry.dev-dependencies]
 pytest = "^6.0"
