--- conflicted
+++ resolved
@@ -26,18 +26,16 @@
     # Rerun get_config dir to create config directory
     dirs.get_config_dir(appname)
 
-<<<<<<< HEAD
     yield
-=======
+
+    # Remove test config file if it already exists
+    shutil.rmtree(config_dir)
+
 
 def test_create():
     appname = "aw-core-test"
     section = "section"
     config_dir = dirs.get_config_dir(appname)
->>>>>>> aa14c8bd
-
-    # Remove test config file if it already exists
-    shutil.rmtree(config_dir)
 
 
 def test_config_defaults():
@@ -96,11 +94,4 @@
     assert new_config[section]["somestring"] == config[section]["somestring"]
     assert new_config[section].getfloat("somevalue") == config[section].getfloat(
         "somevalue"
-<<<<<<< HEAD
-    )
-=======
-    )
-
-    # Remove test config file
-    shutil.rmtree(config_dir)
->>>>>>> aa14c8bd
+    )