--- conflicted
+++ resolved
@@ -76,40 +76,11 @@
         }
 
 
-<<<<<<< HEAD
-def detect_db_files(data_dir: str) -> List[str]:
-    return [filename for filename in os.listdir(data_dir) if "peewee-sqlite" in filename]
-
-
-def detect_db_version(data_dir: str, max_version: Optional[int] = None) -> Optional[int]:
-    """Returns the most recent version number of any database file found (up to max_version)"""
-    import re
-    files = detect_db_files(data_dir)
-    r = re.compile("v[0-9]+")
-    re_matches = [r.search(filename) for filename in files]
-    versions = [int(match.group(0)[1:]) for match in re_matches if match]
-    if max_version:  # pragma: no cover
-        versions = [v for v in versions if v <= max_version]
-    return max(versions) if versions else None
-
-
-=======
->>>>>>> eea3669b
 class PeeweeStorage(AbstractStorage):
     sid = "peewee"
 
     def __init__(self, testing: bool = True, filepath: str = None) -> None:
         data_dir = get_data_dir("aw-server")
-<<<<<<< HEAD
-        current_db_version = detect_db_version(data_dir, max_version=LATEST_VERSION)
-
-        if current_db_version is not None and current_db_version < LATEST_VERSION:  # pragma: no cover
-            # DB file found but was of an older version
-            logger.info("Latest version database file found was of an older version")
-            logger.info("Creating database file for new version {}".format(LATEST_VERSION))
-            logger.warning("ActivityWatch does not currently support database migrations, new database file will be empty")
-=======
->>>>>>> eea3669b
 
         if not filepath:
             filename = 'peewee-sqlite' + ('-testing' if testing else '') + ".v{}".format(LATEST_VERSION) + '.db'
@@ -120,17 +91,9 @@
 
         self.db.connect()
 
-<<<<<<< HEAD
         self.bucket_keys = {}
         BucketModel.create_table(safe=True)
         EventModel.create_table(safe=True)
-=======
-        self.bucket_keys = {}  # type: Dict[str, int]
-        if not BucketModel.table_exists():
-            BucketModel.create_table()
-        if not EventModel.table_exists():
-            EventModel.create_table()
->>>>>>> eea3669b
         self.update_bucket_keys()
 
     def update_bucket_keys(self) -> None:
@@ -232,11 +195,7 @@
         return [Event(**e) for e in list(map(EventModel.json, q.execute()))]
 
     def get_eventcount(self, bucket_id: str,
-<<<<<<< HEAD
-                       starttime: datetime = None, endtime: datetime = None):
-=======
                        starttime: Optional[datetime] = None, endtime: Optional[datetime] = None):
->>>>>>> eea3669b
         q = EventModel.select() \
                       .where(EventModel.bucket == self.bucket_keys[bucket_id])
         if starttime:
