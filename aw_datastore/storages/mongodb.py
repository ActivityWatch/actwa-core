--- conflicted
+++ resolved
@@ -75,13 +75,9 @@
             if endtime:
                 query_filter["timestamp"]["$lte"] = endtime
 
-<<<<<<< HEAD
-        if limit <= 0:
-=======
         if limit == 0:
             return []
         elif limit < 0:
->>>>>>> 3689827c
             limit = 10**9
         ds_events = list(self.db[bucket_id]["events"].find(query_filter).sort([("timestamp", -1)]).limit(limit))
 
